--- conflicted
+++ resolved
@@ -240,11 +240,9 @@
 
     protected File stagingDirectory;
 
-<<<<<<< HEAD
     protected AzureAppService az;
-=======
+
     private boolean isRuntimeInjected = false;
->>>>>>> 4d33be14
     //endregion
 
     //region Getter
@@ -344,15 +342,11 @@
         return schemaVersion;
     }
 
-<<<<<<< HEAD
     public MavenRuntimeConfig getRuntime() {
-=======
-    public RuntimeSetting getRuntime() {
         if (!isRuntimeInjected) {
-            setRuntime((RuntimeSetting) SystemPropertyUtils.injectCommandLineParameter("runtime", runtime, RuntimeSetting.class));
+            setRuntime((MavenRuntimeConfig) SystemPropertyUtils.injectCommandLineParameter("runtime", runtime, MavenRuntimeConfig.class));
             isRuntimeInjected = true;
         }
->>>>>>> 4d33be14
         return runtime;
     }
 
